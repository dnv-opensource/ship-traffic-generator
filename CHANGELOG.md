--- conflicted
+++ resolved
@@ -5,12 +5,9 @@
 
 ## [Unreleased]
 
-<<<<<<< HEAD
 * Updated documentation; fix spelling errors, add link to github.io, explain Usage, add note on defining python version with uv sync, add note on activating venv.
-=======
 * Fix build issues; move click and click-log to non-dev dependencies.
 * Fix issue with file reading when using non-default paths, and add test for it.
->>>>>>> 6079a78d
 
 ## [0.7.2] - 2025-03-14
 
